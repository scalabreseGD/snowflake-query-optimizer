"""Module for analyzing and optimizing SQL queries using LLMs."""

import json
import sqlite3
import os
from concurrent.futures import ThreadPoolExecutor, as_completed
from typing import List, Optional, Tuple

import sqlparse
from openai import OpenAI
from sqlglot import parse_one, exp

from snowflake_optimizer.cache import BaseCache
from snowflake_optimizer.models import SchemaInfo, QueryCategory, QueryAnalysis, InputAnalysisModel, OutputAnalysisModel
from snowflake_optimizer.utils import SQL_ANTIPATTERNS


class QueryAnalyzer:
    """Analyzes and optimizes SQL queries using LLMs."""

    def __init__(
            self, openai_client: OpenAI,
            openai_model: str,
            cache: BaseCache = None):
        """Initialize the analyzer with API credentials."""
        self.cache = cache
        self.client = openai_client
        self.model = openai_model

        # System message for consistent JSON responses
        self.system_message = {
            "role": "system",
            "content": """You are an expert SQL analyzer and optimizer. You must:
1. Always respond with valid JSON only
2. Never include any explanatory text outside the JSON
3. Follow the exact format shown in examples
4. Include all required fields
5. Use only the specified antipattern codes"""
        }

        # Example query and response for categorization
        self.category_example = {
            "role": "assistant",
            "content": """{
    "category": "Data Manipulation",
    "explanation": "This query retrieves and filters user records based on a date condition"
}"""
        }

        # Example query and response for analysis
        self.analysis_example = {
            "role": "assistant",
            "content": """{
    "antipatterns": [
        {
            "code": "FTS001",
            "name": "Full Table Scan",
            "category": "PERFORMANCE",
            "description": "Query uses SELECT * which retrieves unnecessary columns",
            "impact": "High",
            "location": "SELECT clause",
            "suggestion": "Specify only required columns in SELECT clause"
        }
    ],
    "suggestions": [
        "Replace SELECT * with specific column names",
        "Add index on created_at for better filtering"
    ],
    "complexity_score": 0.6
}"""
        }

        # Template for query categorization
        self.categorization_template = f"""Analyze this SQL query and categorize it.
Respond with a JSON object containing exactly these fields:
- category: One of ["Data Manipulation", "Reporting", "ETL", "Analytics"]
- explanation: Brief explanation of the categorization

Example query:
SELECT * FROM users WHERE created_at > '2024-01-01'

Example response:
{self.category_example["content"]}

Query to analyze:
{{query}}"""

        # Template for query analysis
        self.analysis_template = f"""Analyze this SQL query for antipatterns and optimization opportunities.
Respond with a JSON object containing exactly these fields:
- antipatterns: Array of antipattern objects with fields:
  - code: Antipattern code from the list below
  - name: Name of the antipattern
  - category: Category from list below
  - description: Detailed description
  - impact: "High", "Medium", or "Low"
  - location: Where in query
  - suggestion: How to fix
- suggestions: Array of optimization suggestions
- complexity_score: Number between 0 and 1

Available antipattern codes:
- PERFORMANCE: FTS001 (Full Table Scan), IJN001 (Inefficient Join), IDX001 (Missing Index), LDT001 (Large Data Transfer)
- DATA_QUALITY: NUL001 (Null Handling), DTM001 (Date/Time Manipulation)
- COMPLEXITY: NSQ001 (Nested Subquery), CJN001 (Complex Join)
- BEST_PRACTICE: WCD001 (Weak Column Definition), ALS001 (Ambiguous Column Selection)
- SECURITY: INJ001 (SQL Injection Risk), PRM001 (Permission Issues)
- MAINTAINABILITY: CMT001 (Missing Comments), FMT001 (Poor Formatting)

Example query:
SELECT * FROM users u LEFT JOIN orders o ON u.id = o.user_id WHERE o.created_at > '2024-01-01'

Example response:
{self.analysis_example["content"]}

Query to analyze:
{{query}}"""

    def __read_cache(self, messages):
        if self.cache:
            cache_results = self.cache.get(json.dumps(messages))
            if cache_results:
                return cache_results
        return None

    def __run_chat_completion(self, user_prompt, system_prompt=None, **chat_kwargs):
        messages = []
        if system_prompt:
            messages.append({
                "role": "system",
                "content": system_prompt}
            )
        messages.append({'role': 'user', 'content': user_prompt})
        cache_results = self.__read_cache(messages)
        if cache_results:
            return cache_results
        else:
            results = self.client.chat.completions.create(
                model=self.model,
                messages=messages,
                **chat_kwargs
            ).choices[0].message.content
            if self.cache:
                self.cache.set(json.dumps(messages), results)
            return results

    def _parse_and_validate(self, query: str, max_retries: int = 3) -> bool:
        """Validate SQL query syntax and attempt repair if needed.

        Args:
            query: SQL query string
            max_retries: Maximum number of repair attempts

        Returns:
            bool indicating if query is valid
        """
        try:
            # First attempt: Basic parsing
            parsed = parse_one(query)
            return True
        except Exception as e:
            if max_retries <= 0:
                return False

            try:
                # Clean and normalize the query
                cleaned_query = sqlparse.format(
                    query,
                    keyword_case='upper',
                    identifier_case='lower',
                    strip_comments=True,
                    reindent=True
                )

                # Handle common issues
                cleaned_query = cleaned_query.replace('\n', ' ').strip()
                cleaned_query = ' '.join(cleaned_query.split())

                # Handle temporary tables (Snowflake specific)
                if 'INTO #' in cleaned_query:
                    cleaned_query = cleaned_query.replace('INTO #', 'INTO TEMP_')

                # Handle HAVING without GROUP BY
                if 'HAVING' in cleaned_query.upper() and 'GROUP BY' not in cleaned_query.upper():
                    cleaned_query = cleaned_query.replace('HAVING', 'WHERE')

                # Handle implicit joins
                if ',' in cleaned_query and 'FROM' in cleaned_query.upper():
                    parts = cleaned_query.split('FROM')
                    if len(parts) == 2:
                        select_part = parts[0]
                        from_part = parts[1]
                        if ',' in from_part and 'JOIN' not in from_part.upper():
                            tables = [t.strip() for t in from_part.split(',')]
                            joined_tables = tables[0]
                            for i in range(1, len(tables)):
                                joined_tables += f" CROSS JOIN {tables[i]}"
                            cleaned_query = f"{select_part} FROM {joined_tables}"

                # Recursive attempt with cleaned query
                return self._parse_and_validate(cleaned_query, max_retries - 1)
            except Exception:
                return False

    def _repair_query(self, query: str, error_message: str = None) -> Optional[str]:
        """Attempt to repair an invalid SQL query using LLM."""
        repair_prompt = """You are a SQL repair expert. The following query is invalid:
{query}

Error message: {error}

Fix the syntax while preserving the same logic. Common issues to check:
1. Missing GROUP BY for aggregate functions
2. Improper HAVING clause usage
3. Invalid temporary table syntax
4. Implicit joins that should be explicit
5. Invalid function calls or data type conversions
6. Missing table aliases in complex queries
7. Invalid date/time operations

Return only valid SQL enclosed in ```sql ... ```
Do not include any other text in your response."""

        try:
            response_text = self.__run_chat_completion(
                user_prompt=repair_prompt.format(
                    query=query,
                    error=error_message or "Syntax error detected"
                ),
                system_prompt=None,
                max_tokens=2048
            )

            if "```sql" in response_text and "```" in response_text:
                sql_block = response_text.split("```sql")[1].split("```")[0].strip()

                # Validate repaired query
                if self._parse_and_validate(sql_block):
                    return sql_block

            return None
        except Exception:
            return None

    def _identify_antipatterns(self, query: str) -> List[str]:
        """Identify common SQL antipatterns.

        Args:
            query: SQL query string

        Returns:
            List of identified antipatterns
        """
        antipatterns = []
        parsed = sqlparse.parse(query)[0]

        # Check for SELECT *
        if any(token.value == '*' for token in parsed.flatten()):
            antipatterns.append("Uses SELECT * instead of specific columns")

        # Check for DISTINCT
        if 'DISTINCT' in query.upper():
            antipatterns.append("Uses DISTINCT which might indicate a join problem")

        # Check for non-SARGable conditions
        if 'LIKE' in query.upper() and '%' in query:
            antipatterns.append("Contains leading wildcard LIKE which prevents index usage")

        return antipatterns

    def _calculate_complexity_score(self, query: str) -> float:
        """Calculate a complexity score for the query.

        Args:
            query: SQL query string

        Returns:
            Float between 0 and 1 indicating query complexity
        """
        score = 0.0
        query_upper = query.upper()

        # Check for joins
        score += 0.1 * query_upper.count(" JOIN ")

        # Check for subqueries
        score += 0.2 * query_upper.count("SELECT")

        # Check for window functions
        if "OVER (" in query_upper:
            score += 0.3

        # Check for aggregations
        if any(agg in query_upper for agg in ["GROUP BY", "SUM(", "COUNT(", "AVG("]):
            score += 0.2

        # Normalize score to 0-1 range
        return min(1.0, score)

    def _suggest_indexes(
            self,
            query: str,
            schema_info: Optional[SchemaInfo] = None
    ) -> List[str]:
        """Suggest indexes based on query analysis.

        Args:
            query: SQL query string
            schema_info: Optional schema information

        Returns:
            List of index suggestions
        """
        suggestions = []
        try:
            parsed = parse_one(query)

            # Extract columns used in WHERE clauses and JOINs
            # This is a simplified version - in practice, you'd want more sophisticated analysis
            where_columns = set()
            join_columns = set()

            # Add suggestions based on findings
            if where_columns:
                suggestions.append(f"Consider adding indexes on filter columns: {', '.join(where_columns)}")
            if join_columns:
                suggestions.append(f"Consider adding indexes on join columns: {', '.join(join_columns)}")
        except Exception:
            pass
        return suggestions

    def _suggest_clustering_keys(self, query: str, schema_info: Optional[SchemaInfo] = None) -> List[str]:
        """Suggest clustering keys for better query performance.

        Args:
            query: SQL query string
            schema_info: Optional schema information

        Returns:
            List of clustering key suggestions
        """
        suggestions = []
        try:
            query_upper = query.upper()
            parsed = parse_one(query)

            # Extract columns from WHERE, ORDER BY, GROUP BY clauses
            where_columns = set()
            order_columns = set()
            group_columns = set()
            # Extract table names and their filter conditions
            tables_and_filters = {}

            # Analyze query patterns
            if "GROUP BY" in query_upper and "ORDER BY" in query_upper:
                suggestions.append("Consider clustering on GROUP BY columns followed by ORDER BY columns")

            if "DATE" in query_upper or "TIMESTAMP" in query_upper:
                suggestions.append("Consider clustering on date/timestamp columns for time-based queries")

            if "PARTITION BY" in query_upper:
                suggestions.append("Align clustering keys with PARTITION BY columns for better pruning")

        except Exception:
            pass

        return suggestions

    def _suggest_materialized_views(self, query: str, schema_info: Optional[SchemaInfo] = None) -> List[str]:
        """Suggest materialized views for query optimization.

        Args:
            query: SQL query string
            schema_info: Optional schema information

        Returns:
            List of materialized view suggestions
        """
        suggestions = []
        query_upper = query.upper()

        # Check for expensive aggregations
        if ("GROUP BY" in query_upper and
                any(agg in query_upper for agg in ["SUM(", "COUNT(", "AVG(", "MAX(", "MIN("])):
            suggestions.append("Consider creating a materialized view for frequently used aggregations")

        # Check for complex joins
        if query_upper.count("JOIN") >= 3:
            suggestions.append("Consider materializing frequently joined tables")

        # Check for window functions
        if "OVER (" in query_upper:
            suggestions.append(
                "Consider materializing window function results if the base data changes infrequently")

        return suggestions

    def _suggest_search_optimization(self, query: str) -> List[str]:
        """Suggest search optimization service usage.

        Args:
            query: SQL query string

        Returns:
            List of search optimization suggestions
        """
        suggestions = []
        query_upper = query.upper()

        # Check for text search patterns
        if "LIKE" in query_upper or "CONTAINS" in query_upper:
            suggestions.append("Enable search optimization service for text search columns")

        # Check for range scans
        if "BETWEEN" in query_upper or "IN (" in query_upper:
            suggestions.append("Consider search optimization for range scan columns")

        return suggestions

    def _suggest_caching_strategy(self, query: str) -> List[str]:
        """Suggest query result caching strategies.

        Args:
            query: SQL query string

        Returns:
            List of caching suggestions
        """
        suggestions = []
        query_upper = query.upper()

        # Check for deterministic queries
        if not any(keyword in query_upper for keyword in ["CURRENT_TIMESTAMP", "RANDOM", "UUID_STRING"]):
            suggestions.append("Enable query result caching for deterministic queries")

        # Check for lookup patterns
        if "IN (SELECT" in query_upper or "EXISTS (SELECT" in query_upper:
            suggestions.append("Consider caching lookup table results")

        return suggestions

    def _analyze_query_structure(self, query: str) -> List[str]:
        """Analyze query structure and suggest improvements without generating code.

        Args:
            query: SQL query string

        Returns:
            List of suggested improvements
        """
        analysis_prompt = """Analyze this SQL query and suggest improvements.
    Focus on:
    1. Join optimizations
    2. Filter placement
    3. Projection optimization
    4. Snowflake-specific features
    
    Return only bullet points of suggested changes.
    Do not generate any SQL code.
    
    Query to analyze: 
    {query}
    """.lstrip()

        try:

            llm_response = self.__run_chat_completion(
                user_prompt=analysis_prompt.format(query=query),
                system_prompt=None,
                max_tokens=2048,
            )

            # Extract suggestions from response
            suggestions = []
            for line in llm_response.split('\n'):
                if line.strip().startswith('- '):
                    suggestions.append(line.strip()[2:])
            return suggestions
        except Exception:
            return []

    def _validate_schema_references(self, query: str, schema_info: Optional[SchemaInfo]) -> Tuple[
        bool, Optional[str]]:
        """Validate that query references only existing tables and columns.

        Args:
            query: SQL query string
            schema_info: Optional schema information

        Returns:
            Tuple of (is_valid, error_message)
        """
        if not schema_info:
            return True, None

        try:
            # Parse query to extract table and column references
            parsed = parse_one(query)

            # Extract table references
            table_refs = set()
            column_refs = set()

            def visit(node):
                if isinstance(node, exp.Table):
                    table_refs.add(node.name)
                elif isinstance(node, exp.Column):
                    if node.table:
                        column_refs.add(f"{node.table}.{node.name}")
                    else:
                        column_refs.add(node.name)
                for child in node.args:
                    visit(child)

            visit(parsed)

            # Validate table references
            if schema_info.table_name not in table_refs:
                return False, f"Query references non-existent table: {table_refs - {schema_info.table_name} }"

            # Get valid column names
            valid_columns = {col["name"] for col in schema_info.columns}

            # Validate column references
            invalid_columns = set()
            for col_ref in column_refs:
                if "." in col_ref:
                    table, col = col_ref.split(".")
                    if table == schema_info.table_name and col not in valid_columns:
                        invalid_columns.add(col)
                elif col_ref not in valid_columns:
                    invalid_columns.add(col_ref)

            if invalid_columns:
                return False, f"Query references non-existent columns: {invalid_columns}"

            return True, None
        except Exception as e:
            return False, f"Schema validation failed: {str(e)}"

    def _generate_optimized_query(self, query: str, improvements: List[str], table_metadata: Optional[str] = None,
                                  schema_info: Optional[SchemaInfo] = None) -> Optional[str]:
        """Generate optimized query based on suggested improvements."""
        # Add schema information to the prompt if available
        schema_context = ""
        if schema_info:
            schema_context = f"""
    Table: {schema_info.table_name}
    Columns: {', '.join(col['name'] for col in schema_info.columns)}
    """

        metadata_context = f"Metadata dictionary as a reference for analysis: {table_metadata}" if table_metadata else ""

        # Filter out infrastructure-level suggestions
        query_level_improvements = [
            imp for imp in improvements
            if not any(keyword in imp.lower() for keyword in [
                "cluster", "materiali", "cache", "index", "partition"
            ])
        ]

        # If no query-level improvements, add a default one
        if not query_level_improvements:
            query_level_improvements = [
                "Optimize query structure and performance while maintaining identical results"]

        generation_prompt = """You are an expert SQL optimizer specializing in Snowflake.
Your task is to rewrite the provided SQL query to be more efficient while maintaining identical results.

Focus on query-level optimizations such as:
1. Proper join order and type
2. Efficient filtering and predicate placement
3. Minimal projection (SELECT only needed columns)
4. Subquery optimization
5. Proper use of window functions
6. Efficient aggregation strategies

Apply these specific improvements:
{improvements}

{metadata_context}
{schema_context}

Original query:
{query}

Return only the optimized SQL query enclosed in ```sql ... ```
The query must be syntactically valid Snowflake SQL.
Only reference existing tables and columns.
Do not include any other text.
Do not add comments or explanations.
The optimized query must return exactly the same results as the original."""

        try:
            response_text = self.__run_chat_completion(
                user_prompt=generation_prompt.format(
                    query=query,
                    improvements="\n".join(f"- {imp}" for imp in query_level_improvements),
                    schema_context=schema_context,
                    metadata_context=metadata_context
                ),
                max_tokens=2048,
            )

            # Extract and validate optimized query
            if "```sql" in response_text and "```" in response_text:
                sql_block = response_text.split("```sql")[1].split("```")[0].strip()

                # Validate optimized query with retries
                if self._parse_and_validate(sql_block, max_retries=3):
                    return sql_block
                else:
                    print("Failed to validate optimized query after retries")
                    return None

            return None
        except Exception as e:
            print(f"Error generating optimized query: {str(e)}")
            return None

    def _clean_json_response(self, response_text: str) -> str:
        """Clean and normalize JSON response from LLM."""
        try:
            # Remove all whitespace and newlines
            response_text = ''.join(response_text.split())

            # Find the first '{' and last '}'
            start = response_text.find('{')
            end = response_text.rfind('}')

            if start == -1 or end == -1:
                print(f"No valid JSON object found in response: {response_text}")
                raise ValueError("No JSON object found in response")

            # Extract just the JSON part
            response_text = response_text[start:end + 1]

            # Fix common JSON formatting issues
            response_text = response_text.replace("'", '"')
            response_text = response_text.replace('}{', '},{')
            response_text = response_text.replace('""', '"')
            response_text = response_text.replace('\\"', '"')

            # Try to parse and re-serialize to ensure valid JSON
            parsed = json.loads(response_text)
            return json.dumps(parsed, separators=(',', ':'))

        except Exception as e:
            print(f"Error cleaning JSON response: {str(e)}")
            print(f"Original response: {response_text}")
            # Return a minimal valid JSON
            return json.dumps({
                "antipatterns": [],
                "suggestions": [],
                "complexity_score": 0.5
            }, separators=(',', ':'))

    def _parse_category_response(self, response_text: str) -> dict:
        """Parse category response into structured format."""
        try:
            lines = [line.strip() for line in response_text.split('\n') if line.strip()]
            result = {}
            for line in lines:
                if ':' in line:
                    key, value = line.split(':', 1)
                    result[key.strip().lower()] = value.strip()
            return {
                "category": result.get('category', 'Unknown'),
                "explanation": result.get('explanation', '')
            }
        except Exception as e:
            print(f"Error parsing category response: {str(e)}")
            return {"category": "Unknown", "explanation": ""}

    def _parse_analysis_response(self, response_text: str) -> dict:
        """Parse analysis response into structured format."""
        try:
            print("\nParsing Analysis Response:")
            print("=" * 80)
            print("Sections split by '---':")
            sections = response_text.split('---')
            print(f"Number of sections: {len(sections)}")
            for i, section in enumerate(sections):
                print(f"\nSection {i}:")
                print(section.strip())

            antipatterns = []
            suggestions = []
            complexity = 0.5

            print("\nParsing antipatterns from first section:")
            current_pattern = {}
            for line in sections[0].split('\n'):
                line = line.strip()
                if line:
                    print(f"Processing line: {line}")
                if line and ':' in line:
                    key, value = line.split(':', 1)
                    key = key.strip().lower()
                    value = value.strip()
                    print(f"Found key-value pair: {key} = {value}")

                    if key == 'code' and current_pattern:
                        print(f"Completing pattern: {current_pattern}")
                        antipatterns.append(current_pattern)
                        current_pattern = {}
                    current_pattern[key] = value
            if current_pattern:
                print(f"Adding final pattern: {current_pattern}")
                antipatterns.append(current_pattern)

            print("\nParsing suggestions and complexity from remaining sections:")
            if len(sections) > 1:
                for line in sections[1].split('\n'):
                    line = line.strip()
                    print(f"Processing line: {line}")
                    if line.startswith('SUGGESTION:'):
                        suggestion = line.split(':', 1)[1].strip()
                        print(f"Found suggestion: {suggestion}")
                        suggestions.append(suggestion)
                    elif line.startswith('COMPLEXITY:'):
                        try:
                            complexity = float(line.split(':', 1)[1].strip())
                            print(f"Found complexity: {complexity}")
                        except ValueError:
                            print("Invalid complexity value")
                            complexity = 0.5

            result = {
                "antipatterns": antipatterns,
                "suggestions": suggestions,
                "complexity_score": complexity
            }
            print("\nFinal parsed result:")
            print(result)
            return result

        except Exception as e:
            print(f"\nError parsing analysis response: {str(e)}")
            print(f"Original response text:\n{response_text}")
            return {
                "antipatterns": [],
                "suggestions": [],
                "complexity_score": 0.5
            }

    def _get_antipatterns(self, query: str) -> List[dict]:
        """Get antipatterns using a focused prompt."""
        antipattern_codes = ""
        for category, antipatterns in SQL_ANTIPATTERNS.items():
            for a_code, a_object in antipatterns.items():
                a_name = a_object['name']
                antipattern_codes += f"{category}:{a_code} ({a_name})\n"

        antipattern_prompt = f"""Analyze this SQL query for antipatterns.
For each antipattern found, provide the following information in plain text format:
```
CODE: (use one from the list below)
NAME: (name of the antipattern)
DESCRIPTION: (brief description)
IMPACT: (High, Medium, or Low)
LOCATION: (where in query)
SUGGESTION: (how to fix)
```
Available codes:
{antipattern_codes}

Query to analyze:
{query}"""

        try:
            response = self.__run_chat_completion(
                user_prompt=antipattern_prompt,
                system_prompt="You are an expert SQL analyzer. Provide detailed analysis in a clear, structured format.",
                max_tokens=4096
            )

            # Parse the response into structured format
            antipatterns = []
            current_pattern = {}

            for line in response.split('\n'):
                if not line:
                    if current_pattern:
                        antipatterns.append(current_pattern)
                        current_pattern = {}
                    continue
                line = line.strip()
                line = line.replace("*", "")
                if ':' in line:
                    key, value = line.split(':', 1)
                    key = key.strip().upper()
                    value = value.strip()

                    if key in ['CODE', 'NAME', 'DESCRIPTION', 'IMPACT', 'LOCATION', 'SUGGESTION']:
                        current_pattern[key.lower()] = value

            if current_pattern:
                antipatterns.append(current_pattern)

            return antipatterns

        except Exception as e:
            print(f"Error getting antipatterns: {str(e)}")
            return []

    def _get_suggestions(self, query: str, identified_antipatterns: List[str] = None, objects_metadata: Optional[str] = None) -> List[str]:
        """Get optimization suggestions using a focused prompt."""
        metadata_context = f"Metadata dictionary as a reference for analysis: {objects_metadata}" if objects_metadata else ""

        if identified_antipatterns is not None:
            antipatterns_prompt = 'The query contains the following antipatterns:\n' + '\n'.join(identified_antipatterns)
        else:
            antipatterns_prompt = ''

        suggestion_prompt = f"""
        {antipatterns_prompt}
        
        Analyze this SQL query and suggest optimizations.
        Provide each suggestion on a new line starting with '- '.
        Focus on query structure, indexes, and Snowflake features.
        Keep each suggestion brief and actionable.

        {metadata_context}

        Query to analyze:
        {query}""".lstrip()

        try:
            response = self.__run_chat_completion(
                user_prompt=suggestion_prompt,
                system_prompt="You are an expert SQL optimizer. Provide clear, actionable suggestions.",
                max_tokens=1024,
            )

            # Extract suggestions (lines starting with '- ')
            suggestions = []
            for line in response.split('\n'):
                line = line.strip()
                if line.startswith('- '):
                    suggestions.append(line[2:])
            return suggestions

        except Exception as e:
            print(f"Error getting suggestions: {str(e)}")
            return []

    def _get_complexity(self, query: str) -> float:
        """Get complexity score using a focused prompt."""
        complexity_prompt = f"""Analyze this SQL query's complexity.
Provide a single number between 0 and 1 representing the complexity.
Consider: joins, subqueries, window functions, aggregations.
Higher numbers indicate more complex queries.

Query to analyze:
{query}"""

        try:
            text = self.__run_chat_completion(
                user_prompt=complexity_prompt,
                system_prompt="You are an expert SQL analyzer. Provide a single number between 0 and 1.",
                max_tokens=256,
            )
            import re
            numbers = re.findall(r'0\.\d+|\d+\.?\d*', text)
            if numbers:
                score = float(numbers[0])
                return min(1.0, max(0.0, score))
            return 0.5

        except Exception as e:
            print(f"Error getting complexity: {str(e)}")
            return 0.5

    def _get_category(self, query: str) -> Tuple[QueryCategory, str]:
        """Get query category using a focused prompt."""
        category_prompt = f"""Analyze this SQL query and determine its category.
Provide your response in this format:
CATEGORY: (one of: Data Manipulation, Reporting, ETL, Analytics)
EXPLANATION: (brief explanation of why)

Query to analyze:
{query}"""

        try:
            response = self.__run_chat_completion(
                user_prompt=category_prompt,
                system_prompt="You are an expert SQL analyzer. Categorize the query and explain why.",
                max_tokens=1024,
            )

            # Parse the response
            category = QueryCategory.UNKNOWN
            explanation = ""

            for line in response.split('\n'):
                line = line.strip()
                if line.startswith('CATEGORY:'):
                    cat_str = line.split(':', 1)[1].strip()
                    if cat_str in [c.value for c in QueryCategory]:
                        category = QueryCategory(cat_str)
                elif line.startswith('EXPLANATION:'):
                    explanation = line.split(':', 1)[1].strip()

            return category, explanation

        except Exception as e:
            print(f"Error getting category: {str(e)}")
            return QueryCategory.UNKNOWN, ""

    def _analyze_query(
            self,
            query: str,
            operator_stats: str = None,
            table_metadata: Optional[str] = None,
            schema_info: Optional[SchemaInfo] = None,
            include_cost_estimate: bool = False
    ) -> QueryAnalysis:
        """Analyze a SQL query for optimization opportunities."""
        # Initialize default values
        antipatterns = []
        suggestions = []
        complexity_score = 0.5
        category = QueryCategory.UNKNOWN
        optimized_query = None

        try:
            # Get antipatterns
            antipattern_data = self._get_antipatterns(query)
            antipatterns = [
                f"{ap.get('code', 'UNKNOWN')}: {ap.get('name', '')} - {ap.get('description', '')} (Impact: {ap.get('impact', 'Unknown')})"
                for ap in antipattern_data
            ]

            # Get suggestions
            suggestions = self._get_suggestions(query, antipatterns, table_metadata)

            # Get complexity score
            complexity_score = self._get_complexity(query)

            # Get query category
            category, category_explanation = self._get_category(query)

<<<<<<< HEAD
            # Generate optimized query with validation
            optimized_query = self._generate_optimized_query(
                query,
                suggestions if suggestions else ["Optimize query structure and performance"],
                table_metadata,
                schema_info,
            )

=======
>>>>>>> 5a22b84b
            # Get Snowflake-specific suggestions
            try:
                clustering_suggestions = self._suggest_clustering_keys(query, schema_info)
                materialization_suggestions = self._suggest_materialized_views(query, schema_info)
                search_suggestions = self._suggest_search_optimization(query)
                caching_suggestions = self._suggest_caching_strategy(query)

                all_suggestions = (
                        suggestions +
                        clustering_suggestions +
                        materialization_suggestions +
                        search_suggestions +
                        caching_suggestions
                )
            except Exception as e:
                print(f"Error getting additional suggestions: {str(e)}")
                all_suggestions = suggestions
                materialization_suggestions = []

            # Generate optimized query with validation
            optimized_query = self._generate_optimized_query(
                query,
                all_suggestions if all_suggestions else ["Optimize query structure and performance"],
                schema_info
            )
        except Exception as e:
            print(f"Error in analysis: {str(e)}")
            # Fall back to basic analysis
            antipatterns = self._identify_antipatterns(query)
            all_suggestions = []
            materialization_suggestions = []

        return QueryAnalysis(
            original_query=query,
            optimized_query=optimized_query,
            antipatterns=antipatterns,
            suggestions=all_suggestions,
            confidence_score=0.8 if optimized_query else 0.5,
            category=category,
            complexity_score=complexity_score,
            estimated_cost=None,
            materialization_suggestions=materialization_suggestions,
            index_suggestions=self._suggest_indexes(query, schema_info)
        )

    def analyze_query(self, queries: List[InputAnalysisModel],
                      schema_info: Optional[SchemaInfo] = None) -> List[OutputAnalysisModel]:

        """Analyze a batch of queries in parallel using multi-threading.

        Args:
            queries: List of query dictionaries containing filename or query_id and query
            schema_info: Optional schema information

        Returns:
            List of analysis results
        """
        print("\n=== Starting Batch Analysis ===")
        print(f"Number of queries to analyze: {len(queries)}")
        results = []

        # Calculate optimal number of workers
        max_workers = min(32, len(queries), os.cpu_count())  # Cap at 32 threads
        print(f"Using {max_workers} worker threads")

        def analyze_single_query(query_info: InputAnalysisModel) -> Optional[OutputAnalysisModel]:
            try:
                print(f"\nAnalyzing query from {query_info.file_name_or_query_id}")
                analysis_result = self._analyze_query(
                    query_info.query,
                    schema_info=schema_info
                )

                if analysis_result:
                    print(f"Analysis successful for {query_info.file_name_or_query_id}")
                    return OutputAnalysisModel(
                        filename=query_info.file_name_or_query_id,
                        original_query=query_info.query,
                        analysis=analysis_result
                    )
                print(f"No analysis result for {query_info.file_name_or_query_id}")
                return None

            except Exception as e:
                print(f"Error analyzing {query_info.file_name_or_query_id}: {str(e)}")
                return None

        # Use ThreadPoolExecutor for parallel processing
        with ThreadPoolExecutor(max_workers=max_workers) as executor:
            # Submit all tasks and get futures
            futures = [executor.submit(analyze_single_query, query_info) for query_info in queries]
            # future_to_query = {
            #     executor.submit(analyze_single_query, query_info): query_info
            #     for query_info in queries
            # }

            # Process completed futures as they finish
            # for future in as_completed(future_to_query):
            for future in as_completed(futures):
                # query_info = future_to_query[future]
                try:
                    result = future.result()
                    if result:
                        results.append(result)
                        print(f"Added result for {result['filename']} to results list")
                except Exception as e:
                    print(f"Analysis failed for {result['filename']}: {str(e)}")

        print(f"\nBatch analysis completed. Total results: {len(results)}")
        return results<|MERGE_RESOLUTION|>--- conflicted
+++ resolved
@@ -941,17 +941,7 @@
             # Get query category
             category, category_explanation = self._get_category(query)
 
-<<<<<<< HEAD
-            # Generate optimized query with validation
-            optimized_query = self._generate_optimized_query(
-                query,
-                suggestions if suggestions else ["Optimize query structure and performance"],
-                table_metadata,
-                schema_info,
-            )
-
-=======
->>>>>>> 5a22b84b
+
             # Get Snowflake-specific suggestions
             try:
                 clustering_suggestions = self._suggest_clustering_keys(query, schema_info)
@@ -975,6 +965,7 @@
             optimized_query = self._generate_optimized_query(
                 query,
                 all_suggestions if all_suggestions else ["Optimize query structure and performance"],
+                table_metadata,
                 schema_info
             )
         except Exception as e:
