"""Module for analyzing and optimizing SQL queries using LLMs."""

import json
import os
from concurrent.futures import ThreadPoolExecutor, as_completed
from typing import List, Optional, Tuple

import sqlparse
from openai import OpenAI
from sqlglot import parse_one, exp

from snowflake_optimizer.cache import BaseCache
from snowflake_optimizer.models import SchemaInfo, QueryCategory, QueryAnalysis, InputAnalysisModel, OutputAnalysisModel
from snowflake_optimizer.constants import SQL_ANTIPATTERNS


class QueryAnalyzer:
    """Analyzes and optimizes SQL queries using LLMs."""

    def __init__(
            self, openai_client: OpenAI,
            openai_model: str,
            cache: BaseCache = None):
        """Initialize the analyzer with API credentials."""
        self.cache = cache
        self.client = openai_client
        self.model = openai_model
        self.dialect = 'snowflake'

        # System message for consistent JSON responses
        self.system_message = {
            "role": "system",
            "content": """You are an expert SQL analyzer and optimizer. You must:
1. Always respond with valid JSON only
2. Never include any explanatory text outside the JSON
3. Follow the exact format shown in examples
4. Include all required fields
5. Use only the specified antipattern codes"""
        }

        # Example query and response for categorization
        self.category_example = {
            "role": "assistant",
            "content": """{
    "category": "Data Manipulation",
    "explanation": "This query retrieves and filters user records based on a date condition"
}"""
        }

        # Example query and response for analysis
        self.analysis_example = {
            "role": "assistant",
            "content": """{
    "antipatterns": [
        {
            "code": "FTS001",
            "name": "Full Table Scan",
            "category": "PERFORMANCE",
            "description": "Query uses SELECT * which retrieves unnecessary columns",
            "impact": "High",
            "location": "SELECT clause",
            "suggestion": "Specify only required columns in SELECT clause"
        }
    ],
    "suggestions": [
        "Replace SELECT * with specific column names",
        "Add index on created_at for better filtering"
    ],
    "complexity_score": 0.6
}"""
        }

        # Template for query categorization
        self.categorization_template = f"""Analyze this SQL query and categorize it.
Respond with a JSON object containing exactly these fields:
- category: One of ["Data Manipulation", "Reporting", "ETL", "Analytics"]
- explanation: Brief explanation of the categorization

Example query:
SELECT * FROM users WHERE created_at > '2024-01-01'

Example response:
{self.category_example["content"]}

Query to analyze:
{{query}}"""

        # Template for query analysis
        self.analysis_template = f"""Analyze this SQL query for antipatterns and optimization opportunities.
Respond with a JSON object containing exactly these fields:
- antipatterns: Array of antipattern objects with fields:
  - code: Antipattern code from the list below
  - name: Name of the antipattern
  - category: Category from list below
  - description: Detailed description
  - impact: "High", "Medium", or "Low"
  - location: Where in query
  - suggestion: How to fix
- suggestions: Array of optimization suggestions
- complexity_score: Number between 0 and 1

Available antipattern codes:
- PERFORMANCE: FTS001 (Full Table Scan), IJN001 (Inefficient Join), IDX001 (Missing Index), LDT001 (Large Data Transfer)
- DATA_QUALITY: NUL001 (Null Handling), DTM001 (Date/Time Manipulation)
- COMPLEXITY: NSQ001 (Nested Subquery), CJN001 (Complex Join)
- BEST_PRACTICE: WCD001 (Weak Column Definition), ALS001 (Ambiguous Column Selection)
- SECURITY: INJ001 (SQL Injection Risk), PRM001 (Permission Issues)
- MAINTAINABILITY: CMT001 (Missing Comments), FMT001 (Poor Formatting)

Example query:
SELECT * FROM users u LEFT JOIN orders o ON u.id = o.user_id WHERE o.created_at > '2024-01-01'

Example response:
{self.analysis_example["content"]}

Query to analyze:
{{query}}"""

    def __read_cache(self, messages):
        if self.cache:
            cache_results = self.cache.get(json.dumps(messages))
            if cache_results:
                return cache_results
        return None

    def __run_chat_completion(self, user_prompt, system_prompt=None, **chat_kwargs):
        messages = []
        if system_prompt:
            messages.append({
                "role": "system",
                "content": system_prompt}
            )
        messages.append({'role': 'user', 'content': user_prompt})
        cache_results = self.__read_cache(messages)
        if cache_results:
            return cache_results
        else:
            results = self.client.chat.completions.create(
                model=self.model,
                messages=messages,
                **chat_kwargs
            ).choices[0].message.content
            if self.cache:
                self.cache.set(json.dumps(messages), results)
            return results

    def _parse_and_validate(self, query: str, max_retries: int = 3) -> bool:
        """Validate SQL query syntax and attempt repair if needed.

        Args:
            query: SQL query string
            max_retries: Maximum number of repair attempts

        Returns:
            bool indicating if query is valid
        """
        try:
            # First attempt: Basic parsing
            parsed = parse_one(sql=query,dialect=self.dialect)
            return True
        except Exception as e:
            if max_retries <= 0:
                return False

            try:
                # Clean and normalize the query
                cleaned_query = sqlparse.format(
                    query,
                    keyword_case='upper',
                    identifier_case='lower',
                    strip_comments=True,
                    reindent=True
                )

                # Handle common issues
                cleaned_query = cleaned_query.replace('\n', ' ').strip()
                cleaned_query = ' '.join(cleaned_query.split())

                # Handle temporary tables (Snowflake specific)
                if 'INTO #' in cleaned_query:
                    cleaned_query = cleaned_query.replace('INTO #', 'INTO TEMP_')

                # Handle HAVING without GROUP BY
                if 'HAVING' in cleaned_query.upper() and 'GROUP BY' not in cleaned_query.upper():
                    cleaned_query = cleaned_query.replace('HAVING', 'WHERE')

                # Handle implicit joins
                if ',' in cleaned_query and 'FROM' in cleaned_query.upper():
                    parts = cleaned_query.split('FROM')
                    if len(parts) == 2:
                        select_part = parts[0]
                        from_part = parts[1]
                        if ',' in from_part and 'JOIN' not in from_part.upper():
                            tables = [t.strip() for t in from_part.split(',')]
                            joined_tables = tables[0]
                            for i in range(1, len(tables)):
                                joined_tables += f" CROSS JOIN {tables[i]}"
                            cleaned_query = f"{select_part} FROM {joined_tables}"

                # Recursive attempt with cleaned query
                return self._parse_and_validate(cleaned_query, max_retries - 1)
            except Exception:
                return False

    def repair_query(self, query: str, error_message: str = None) -> Optional[str]:
        """Attempt to repair an invalid SQL query using LLM."""
        repair_prompt = """You are a SQL repair expert. The following query is invalid:
{query}

Error message: {error}

Fix the syntax while preserving the same logic. Common issues to check:
1. Missing GROUP BY for aggregate functions
2. Improper HAVING clause usage
3. Invalid temporary table syntax
4. Implicit joins that should be explicit
5. Invalid function calls or data type conversions
6. Missing table aliases in complex queries
7. Invalid date/time operations

Return only valid SQL enclosed in ```sql ... ```
Do not include any other text in your response."""

        try:
            response_text = self.__run_chat_completion(
                user_prompt=repair_prompt.format(
                    query=query,
                    error=error_message or "Syntax error detected"
                ),
                system_prompt=None,
                max_tokens=2048
            )

            if "```sql" in response_text and "```" in response_text:
                sql_block = response_text.split("```sql")[1].split("```")[0].strip()

                # Validate repaired query
                # if self._parse_and_validate(sql_block):
                return sql_block

            return None
        except Exception:
            return None

    def _identify_antipatterns(self, query: str) -> List[str]:
        """Identify common SQL antipatterns.

        Args:
            query: SQL query string

        Returns:
            List of identified antipatterns
        """
        antipatterns = []
        parsed = sqlparse.parse(query)[0]

        # Check for SELECT *
        if any(token.value == '*' for token in parsed.flatten()):
            antipatterns.append("Uses SELECT * instead of specific columns")

        # Check for DISTINCT
        if 'DISTINCT' in query.upper():
            antipatterns.append("Uses DISTINCT which might indicate a join problem")

        # Check for non-SARGable conditions
        if 'LIKE' in query.upper() and '%' in query:
            antipatterns.append("Contains leading wildcard LIKE which prevents index usage")

        return antipatterns

    def _calculate_complexity_score(self, query: str) -> float:
        """Calculate a complexity score for the query.

        Args:
            query: SQL query string

        Returns:
            Float between 0 and 1 indicating query complexity
        """
        score = 0.0
        query_upper = query.upper()

        # Check for joins
        score += 0.1 * query_upper.count(" JOIN ")

        # Check for subqueries
        score += 0.2 * query_upper.count("SELECT")

        # Check for window functions
        if "OVER (" in query_upper:
            score += 0.3

        # Check for aggregations
        if any(agg in query_upper for agg in ["GROUP BY", "SUM(", "COUNT(", "AVG("]):
            score += 0.2

        # Normalize score to 0-1 range
        return min(1.0, score)

    def _suggest_indexes(
            self,
            query: str,
            schema_info: Optional[SchemaInfo] = None
    ) -> List[str]:
        """Suggest indexes based on query analysis.

        Args:
            query: SQL query string
            schema_info: Optional schema information

        Returns:
            List of index suggestions
        """
        suggestions = []
        try:
            parsed = parse_one(query,dialect=self.dialect)

            # Extract columns used in WHERE clauses and JOINs
            # This is a simplified version - in practice, you'd want more sophisticated analysis
            where_columns = set()
            join_columns = set()

            # Add suggestions based on findings
            if where_columns:
                suggestions.append(f"Consider adding indexes on filter columns: {', '.join(where_columns)}")
            if join_columns:
                suggestions.append(f"Consider adding indexes on join columns: {', '.join(join_columns)}")
        except Exception as e:
            pass
        return suggestions

    def _suggest_clustering_keys(self, query: str, schema_info: Optional[SchemaInfo] = None) -> List[str]:
        """Suggest clustering keys for better query performance.

        Args:
            query: SQL query string
            schema_info: Optional schema information

        Returns:
            List of clustering key suggestions
        """
        suggestions = []
        try:
            query_upper = query.upper()
            parsed = parse_one(query,dialect=self.dialect)

            # Extract columns from WHERE, ORDER BY, GROUP BY clauses
            where_columns = set()
            order_columns = set()
            group_columns = set()
            # Extract table names and their filter conditions
            tables_and_filters = {}

            # Analyze query patterns
            if "GROUP BY" in query_upper and "ORDER BY" in query_upper:
                suggestions.append("Consider clustering on GROUP BY columns followed by ORDER BY columns")

            if "DATE" in query_upper or "TIMESTAMP" in query_upper:
                suggestions.append("Consider clustering on date/timestamp columns for time-based queries")

            if "PARTITION BY" in query_upper:
                suggestions.append("Align clustering keys with PARTITION BY columns for better pruning")

        except Exception:
            pass

        return suggestions

    def _suggest_materialized_views(self, query: str, schema_info: Optional[SchemaInfo] = None) -> List[str]:
        """Suggest materialized views for query optimization.

        Args:
            query: SQL query string
            schema_info: Optional schema information

        Returns:
            List of materialized view suggestions
        """
        suggestions = []
        query_upper = query.upper()

        # Check for expensive aggregations
        if ("GROUP BY" in query_upper and
                any(agg in query_upper for agg in ["SUM(", "COUNT(", "AVG(", "MAX(", "MIN("])):
            suggestions.append("Consider creating a materialized view for frequently used aggregations")

        # Check for complex joins
        if query_upper.count("JOIN") >= 3:
            suggestions.append("Consider materializing frequently joined tables")

        # Check for window functions
        if "OVER (" in query_upper:
            suggestions.append(
                "Consider materializing window function results if the base data changes infrequently")

        return suggestions

    def _suggest_search_optimization(self, query: str) -> List[str]:
        """Suggest search optimization service usage.

        Args:
            query: SQL query string

        Returns:
            List of search optimization suggestions
        """
        suggestions = []
        query_upper = query.upper()

        # Check for text search patterns
        if "LIKE" in query_upper or "CONTAINS" in query_upper:
            suggestions.append("Enable search optimization service for text search columns")

        # Check for range scans
        if "BETWEEN" in query_upper or "IN (" in query_upper:
            suggestions.append("Consider search optimization for range scan columns")

        return suggestions

    def _suggest_caching_strategy(self, query: str) -> List[str]:
        """Suggest query result caching strategies.

        Args:
            query: SQL query string

        Returns:
            List of caching suggestions
        """
        suggestions = []
        query_upper = query.upper()

        # Check for deterministic queries
        if not any(keyword in query_upper for keyword in ["CURRENT_TIMESTAMP", "RANDOM", "UUID_STRING"]):
            suggestions.append("Enable query result caching for deterministic queries")

        # Check for lookup patterns
        if "IN (SELECT" in query_upper or "EXISTS (SELECT" in query_upper:
            suggestions.append("Consider caching lookup table results")

        return suggestions

    def _analyze_query_structure(self, query: str) -> List[str]:
        """Analyze query structure and suggest improvements without generating code.

        Args:
            query: SQL query string

        Returns:
            List of suggested improvements
        """
        analysis_prompt = """Analyze this SQL query and suggest improvements.
    Focus on:
    1. Join optimizations
    2. Filter placement
    3. Projection optimization
    4. Snowflake-specific features
    
    Return only bullet points of suggested changes.
    Do not generate any SQL code.
    
    Query to analyze: 
    {query}
    """.lstrip()

        try:

            llm_response = self.__run_chat_completion(
                user_prompt=analysis_prompt.format(query=query),
                system_prompt=None,
                max_tokens=2048,
            )

            # Extract suggestions from response
            suggestions = []
            for line in llm_response.split('\n'):
                if line.strip().startswith('- '):
                    suggestions.append(line.strip()[2:])
            return suggestions
        except Exception:
            return []

    def _validate_schema_references(self, query: str, schema_info: Optional[SchemaInfo]) -> Tuple[
        bool, Optional[str]]:
        """Validate that query references only existing tables and columns.

        Args:
            query: SQL query string
            schema_info: Optional schema information

        Returns:
            Tuple of (is_valid, error_message)
        """
        if not schema_info:
            return True, None

        try:
            # Parse query to extract table and column references
            parsed = parse_one(query,dialect=self.dialect)

            # Extract table references
            table_refs = set()
            column_refs = set()

            def visit(node):
                if isinstance(node, exp.Table):
                    table_refs.add(node.name)
                elif isinstance(node, exp.Column):
                    if node.table:
                        column_refs.add(f"{node.table}.{node.name}")
                    else:
                        column_refs.add(node.name)
                for child in node.args:
                    visit(child)

            visit(parsed)

            # Validate table references
            if schema_info.table_name not in table_refs:
                return False, f"Query references non-existent table: {table_refs - {schema_info.table_name} }"

            # Get valid column names
            valid_columns = {col["name"] for col in schema_info.columns}

            # Validate column references
            invalid_columns = set()
            for col_ref in column_refs:
                if "." in col_ref:
                    table, col = col_ref.split(".")
                    if table == schema_info.table_name and col not in valid_columns:
                        invalid_columns.add(col)
                elif col_ref not in valid_columns:
                    invalid_columns.add(col_ref)

            if invalid_columns:
                return False, f"Query references non-existent columns: {invalid_columns}"

            return True, None
        except Exception as e:
            return False, f"Schema validation failed: {str(e)}"

    def _generate_optimized_query(self, query: str, improvements: List[str],
                                  schema_info: Optional[List[SchemaInfo]] = None) -> Optional[str]:
        """Generate optimized query based on suggested improvements."""
        # Add schema information to the prompt if available
        schema_context = f"Metadata dictionary as a reference for analysis:\n{schema_info}" if schema_info else ""

        # Filter out infrastructure-level suggestions
        query_level_improvements = [
            imp for imp in improvements
            if not any(keyword in imp.lower() for keyword in [
                "cluster", "materiali", "cache", "index", "partition"
            ])
        ]

        # If no query-level improvements, add a default one
        if not query_level_improvements:
            query_level_improvements = [
                "Optimize query structure and performance while maintaining identical results"]

        generation_prompt = """You are an expert SQL optimizer specializing in Snowflake.
Your task is to rewrite the provided SQL query to be more efficient while maintaining identical results.

Focus on query-level optimizations such as:
1. Proper join order and type
2. Efficient filtering and predicate placement
3. Minimal projection (SELECT only needed columns)
4. Subquery optimization
5. Proper use of window functions
6. Efficient aggregation strategies

Apply these specific improvements:
{improvements}

{schema_context}

Original query:
{query}

Return only the optimized SQL query enclosed in ```sql ... ```
The query must be syntactically valid Snowflake SQL.
Only reference existing tables and columns.
Do not include any other text.
Do not add comments or explanations.
The optimized query must return exactly the same results as the original."""

        try:
            response_text = self.__run_chat_completion(
                user_prompt=generation_prompt.format(
                    query=query,
                    improvements="\n".join(f"- {imp}" for imp in query_level_improvements),
                    schema_context=schema_context
                ),
                max_tokens=2048,
            )

            # Extract and validate optimized query
            if "```sql" in response_text and "```" in response_text:
                sql_block = response_text.split("```sql")[1].split("```")[0].strip()

                # Validate optimized query with retries
                # if self._parse_and_validate(sql_block, max_retries=3):
                return sql_block
                # else:
                #     print("Failed to validate optimized query after retries")
                #     return None

            return None
        except Exception as e:
            print(f"Error generating optimized query: {str(e)}")
            return None

    def _clean_json_response(self, response_text: str) -> str:
        """Clean and normalize JSON response from LLM."""
        try:
            # Remove all whitespace and newlines
            response_text = ''.join(response_text.split())

            # Find the first '{' and last '}'
            start = response_text.find('{')
            end = response_text.rfind('}')

            if start == -1 or end == -1:
                print(f"No valid JSON object found in response: {response_text}")
                raise ValueError("No JSON object found in response")

            # Extract just the JSON part
            response_text = response_text[start:end + 1]

            # Fix common JSON formatting issues
            response_text = response_text.replace("'", '"')
            response_text = response_text.replace('}{', '},{')
            response_text = response_text.replace('""', '"')
            response_text = response_text.replace('\\"', '"')

            # Try to parse and re-serialize to ensure valid JSON
            parsed = json.loads(response_text)
            return json.dumps(parsed, separators=(',', ':'))

        except Exception as e:
            print(f"Error cleaning JSON response: {str(e)}")
            print(f"Original response: {response_text}")
            # Return a minimal valid JSON
            return json.dumps({
                "antipatterns": [],
                "suggestions": [],
                "complexity_score": 0.5
            }, separators=(',', ':'))

    def _parse_category_response(self, response_text: str) -> dict:
        """Parse category response into structured format."""
        try:
            lines = [line.strip() for line in response_text.split('\n') if line.strip()]
            result = {}
            for line in lines:
                if ':' in line:
                    key, value = line.split(':', 1)
                    result[key.strip().lower()] = value.strip()
            return {
                "category": result.get('category', 'Unknown'),
                "explanation": result.get('explanation', '')
            }
        except Exception as e:
            print(f"Error parsing category response: {str(e)}")
            return {"category": "Unknown", "explanation": ""}

    def _parse_analysis_response(self, response_text: str) -> dict:
        """Parse analysis response into structured format."""
        try:
            print("\nParsing Analysis Response:")
            print("=" * 80)
            print("Sections split by '---':")
            sections = response_text.split('---')
            print(f"Number of sections: {len(sections)}")
            for i, section in enumerate(sections):
                print(f"\nSection {i}:")
                print(section.strip())

            antipatterns = []
            suggestions = []
            complexity = 0.5

            print("\nParsing antipatterns from first section:")
            current_pattern = {}
            for line in sections[0].split('\n'):
                line = line.strip()
                if line:
                    print(f"Processing line: {line}")
                if line and ':' in line:
                    key, value = line.split(':', 1)
                    key = key.strip().lower()
                    value = value.strip()
                    print(f"Found key-value pair: {key} = {value}")

                    if key == 'code' and current_pattern:
                        print(f"Completing pattern: {current_pattern}")
                        antipatterns.append(current_pattern)
                        current_pattern = {}
                    current_pattern[key] = value
            if current_pattern:
                print(f"Adding final pattern: {current_pattern}")
                antipatterns.append(current_pattern)

            print("\nParsing suggestions and complexity from remaining sections:")
            if len(sections) > 1:
                for line in sections[1].split('\n'):
                    line = line.strip()
                    print(f"Processing line: {line}")
                    if line.startswith('SUGGESTION:'):
                        suggestion = line.split(':', 1)[1].strip()
                        print(f"Found suggestion: {suggestion}")
                        suggestions.append(suggestion)
                    elif line.startswith('COMPLEXITY:'):
                        try:
                            complexity = float(line.split(':', 1)[1].strip())
                            print(f"Found complexity: {complexity}")
                        except ValueError:
                            print("Invalid complexity value")
                            complexity = 0.5

            result = {
                "antipatterns": antipatterns,
                "suggestions": suggestions,
                "complexity_score": complexity
            }
            print("\nFinal parsed result:")
            print(result)
            return result

        except Exception as e:
            print(f"\nError parsing analysis response: {str(e)}")
            print(f"Original response text:\n{response_text}")
            return {
                "antipatterns": [],
                "suggestions": [],
                "complexity_score": 0.5
            }

    def _get_antipatterns(self, query: str) -> List[dict]:
        """Get antipatterns using a focused prompt."""
        antipattern_codes = ""
        for category, antipatterns in SQL_ANTIPATTERNS.items():
            for a_code, a_object in antipatterns.items():
                a_name = a_object['name']
                antipattern_codes += f"{category}:{a_code} ({a_name})\n"

        antipattern_prompt = f"""Analyze this SQL query for antipatterns.
For each antipattern found, provide the following information in plain text format:
```
CODE: (use one from the list below)
NAME: (name of the antipattern)
DESCRIPTION: (brief description)
IMPACT: (High, Medium, or Low)
LOCATION: (where in query)
SUGGESTION: (how to fix)
```
Available codes:
{antipattern_codes}

Query to analyze:
{query}"""

        try:
            response = self.__run_chat_completion(
                user_prompt=antipattern_prompt,
                system_prompt="You are an expert SQL analyzer. Provide detailed analysis in a clear, structured format.",
                max_tokens=4096
            )

            # Parse the response into structured format
            antipatterns = []
            current_pattern = {}

            for line in response.split('\n'):
                if not line:
                    if current_pattern:
                        antipatterns.append(current_pattern)
                        current_pattern = {}
                    continue
                line = line.strip()
                line = line.replace("*", "")
                if ':' in line:
                    key, value = line.split(':', 1)
                    key = key.strip().upper()
                    value = value.strip()

                    if key in ['CODE', 'NAME', 'DESCRIPTION', 'IMPACT', 'LOCATION', 'SUGGESTION']:
                        current_pattern[key.lower()] = value

            if current_pattern:
                antipatterns.append(current_pattern)

            return antipatterns

        except Exception as e:
            print(f"Error getting antipatterns: {str(e)}")
            return []

<<<<<<< HEAD
    def _get_suggestions(self, query: str, identified_antipatterns: List[str] = None, schema_info: Optional[List[SchemaInfo]] = None) -> List[str]:
=======
    def _get_suggestions(self, query: str, identified_antipatterns: List[str] = None,
                         objects_metadata: Optional[str] = None) -> List[str]:
>>>>>>> 75aa033d
        """Get optimization suggestions using a focused prompt."""
        schema_context = f"Metadata dictionary as a reference for analysis:\n{schema_info}" if schema_info else ""

        if identified_antipatterns is not None:
            antipatterns_prompt = 'The query contains the following antipatterns:\n' + '\n'.join(
                identified_antipatterns)
        else:
            antipatterns_prompt = ''

        suggestion_prompt = f"""
        {antipatterns_prompt}
        
        Analyze this SQL query and suggest optimizations.
        Provide each suggestion on a new line starting with '- '.
        Focus on query structure, indexes, and Snowflake features.
        Keep each suggestion brief and actionable.

        {schema_context}

        Query to analyze:
        {query}""".lstrip()

        try:
            response = self.__run_chat_completion(
                user_prompt=suggestion_prompt,
                system_prompt="You are an expert SQL optimizer. Provide clear, actionable suggestions.",
                max_tokens=1024,
            )

            # Extract suggestions (lines starting with '- ')
            suggestions = []
            for line in response.split('\n'):
                line = line.strip()
                if line.startswith('- '):
                    suggestions.append(line[2:])
            return suggestions

        except Exception as e:
            print(f"Error getting suggestions: {str(e)}")
            return []

    def _get_complexity(self, query: str) -> float:
        """Get complexity score using a focused prompt."""
        complexity_prompt = f"""Analyze this SQL query's complexity.
Provide a single number between 0 and 1 representing the complexity.
Consider: joins, subqueries, window functions, aggregations.
Higher numbers indicate more complex queries.

Query to analyze:
{query}"""

        try:
            text = self.__run_chat_completion(
                user_prompt=complexity_prompt,
                system_prompt="You are an expert SQL analyzer. Provide a single number between 0 and 1.",
                max_tokens=256,
            )
            import re
            numbers = re.findall(r'0\.\d+|\d+\.?\d*', text)
            if numbers:
                score = float(numbers[0])
                return min(1.0, max(0.0, score))
            return 0.5

        except Exception as e:
            print(f"Error getting complexity: {str(e)}")
            return 0.5

    def _get_category(self, query: str) -> Tuple[QueryCategory, str]:
        """Get query category using a focused prompt."""
        category_prompt = f"""Analyze this SQL query and determine its category.
Provide your response in this format:
CATEGORY: (one of: Data Manipulation, Reporting, ETL, Analytics)
EXPLANATION: (brief explanation of why)

Query to analyze:
{query}"""

        try:
            response = self.__run_chat_completion(
                user_prompt=category_prompt,
                system_prompt="You are an expert SQL analyzer. Categorize the query and explain why.",
                max_tokens=1024,
            )

            # Parse the response
            category = QueryCategory.UNKNOWN
            explanation = ""

            for line in response.split('\n'):
                line = line.strip()
                if line.startswith('CATEGORY:'):
                    cat_str = line.split(':', 1)[1].strip()
                    if cat_str in [c.value for c in QueryCategory]:
                        category = QueryCategory(cat_str)
                elif line.startswith('EXPLANATION:'):
                    explanation = line.split(':', 1)[1].strip()

            return category, explanation

        except Exception as e:
            print(f"Error getting category: {str(e)}")
            return QueryCategory.UNKNOWN, ""

    def _analyze_query(
            self,
            query: str,
            operator_stats: str = None,
            table_metadata: Optional[str] = None,
            schema_info: Optional[SchemaInfo] = None,
            include_cost_estimate: bool = False
    ) -> QueryAnalysis:
        """Analyze a SQL query for optimization opportunities."""
        # Initialize default values
        antipatterns = []
        suggestions = []
        complexity_score = 0.5
        category = QueryCategory.UNKNOWN
        optimized_query = None

        try:
            # Get antipatterns
            antipattern_data = self._get_antipatterns(query)
            antipatterns = [
                f"{ap.get('code', 'UNKNOWN')}: {ap.get('name', '')} - {ap.get('description', '')} (Impact: {ap.get('impact', 'Unknown')})"
                for ap in antipattern_data
            ]

            # Get suggestions
            suggestions = self._get_suggestions(query, antipatterns, schema_info)

            # Get complexity score
            complexity_score = self._get_complexity(query)

            # Get query category
            category, category_explanation = self._get_category(query)

            # Get Snowflake-specific suggestions
            try:
                clustering_suggestions = self._suggest_clustering_keys(query, schema_info)
                materialization_suggestions = self._suggest_materialized_views(query, schema_info)
                search_suggestions = self._suggest_search_optimization(query)
                caching_suggestions = self._suggest_caching_strategy(query)

                all_suggestions = (
                        suggestions +
                        clustering_suggestions +
                        materialization_suggestions +
                        search_suggestions +
                        caching_suggestions
                )
            except Exception as e:
                print(f"Error getting additional suggestions: {str(e)}")
                all_suggestions = suggestions
                materialization_suggestions = []

            # Generate optimized query with validation
            optimized_query = self._generate_optimized_query(
                query,
                all_suggestions if all_suggestions else ["Optimize query structure and performance"],
                schema_info
            )
        except Exception as e:
            print(f"Error in analysis: {str(e)}")
            # Fall back to basic analysis
            antipatterns = self._identify_antipatterns(query)
            all_suggestions = []
            materialization_suggestions = []

        return QueryAnalysis(
            original_query=query,
            optimized_query=optimized_query,
            antipatterns=antipatterns,
            suggestions=all_suggestions,
            confidence_score=0.8 if optimized_query else 0.5,
            category=category,
            complexity_score=complexity_score,
            estimated_cost=None,
            materialization_suggestions=materialization_suggestions,
            index_suggestions=self._suggest_indexes(query, schema_info)
        )

    def analyze_query(self, queries: List[InputAnalysisModel],
                      schema_info: Optional[List[SchemaInfo]] = None) -> List[OutputAnalysisModel]:

        """Analyze a batch of queries in parallel using multi-threading.

        Args:
            queries: List of query dictionaries containing filename or query_id and query
            schema_info: Optional schema information

        Returns:
            List of analysis results
        """
        print("\n=== Starting Batch Analysis ===")
        print(f"Number of queries to analyze: {len(queries)}")
        results = []

        # Calculate optimal number of workers
        max_workers = min(32, len(queries), os.cpu_count())  # Cap at 32 threads
        print(f"Using {max_workers} worker threads")

        def analyze_single_query(query_info: InputAnalysisModel) -> Optional[OutputAnalysisModel]:
            try:
                print(f"\nAnalyzing query from {query_info.file_name_or_query_id}")
                analysis_result = self._analyze_query(
                    query_info.query,
                    schema_info=schema_info
                )

                if analysis_result:
                    print(f"Analysis successful for {query_info.file_name_or_query_id}")
                    return OutputAnalysisModel(
                        filename=query_info.file_name_or_query_id,
                        original_query=query_info.query,
                        analysis=analysis_result
                    )
                print(f"No analysis result for {query_info.file_name_or_query_id}")
                return None

            except Exception as e:
                print(f"Error analyzing {query_info.file_name_or_query_id}: {str(e)}")
                return None

        # Use ThreadPoolExecutor for parallel processing
        with ThreadPoolExecutor(max_workers=max_workers) as executor:
            # Submit all tasks and get futures
            futures = [executor.submit(analyze_single_query, query_info) for query_info in queries]
            for future in as_completed(futures):
                try:
                    result = future.result()
                    if result:
                        results.append(result)
                        print(f"Added result for {result['filename']} to results list")
                except Exception as e:
                    print(f"Analysis failed for {result['filename']}: {str(e)}")

        print(f"\nBatch analysis completed. Total results: {len(results)}")
        return results<|MERGE_RESOLUTION|>--- conflicted
+++ resolved
@@ -235,8 +235,8 @@
                 sql_block = response_text.split("```sql")[1].split("```")[0].strip()
 
                 # Validate repaired query
-                # if self._parse_and_validate(sql_block):
-                return sql_block
+                if self._parse_and_validate(sql_block):
+                    return sql_block
 
             return None
         except Exception:
@@ -325,7 +325,7 @@
                 suggestions.append(f"Consider adding indexes on filter columns: {', '.join(where_columns)}")
             if join_columns:
                 suggestions.append(f"Consider adding indexes on join columns: {', '.join(join_columns)}")
-        except Exception as e:
+        except Exception:
             pass
         return suggestions
 
@@ -542,7 +542,13 @@
                                   schema_info: Optional[List[SchemaInfo]] = None) -> Optional[str]:
         """Generate optimized query based on suggested improvements."""
         # Add schema information to the prompt if available
-        schema_context = f"Metadata dictionary as a reference for analysis:\n{schema_info}" if schema_info else ""
+        schema_context = ""
+        if schema_info:
+            for info in schema_info:
+                schema_context += f"""
+                Table: {info.table_name}
+                Columns: {', '.join(col['name'] for col in info.columns)}
+                """
 
         # Filter out infrastructure-level suggestions
         query_level_improvements = [
@@ -598,11 +604,11 @@
                 sql_block = response_text.split("```sql")[1].split("```")[0].strip()
 
                 # Validate optimized query with retries
-                # if self._parse_and_validate(sql_block, max_retries=3):
-                return sql_block
-                # else:
-                #     print("Failed to validate optimized query after retries")
-                #     return None
+                if self._parse_and_validate(sql_block, max_retries=3):
+                    return sql_block
+                else:
+                    print("Failed to validate optimized query after retries")
+                    return None
 
             return None
         except Exception as e:
@@ -795,18 +801,12 @@
             print(f"Error getting antipatterns: {str(e)}")
             return []
 
-<<<<<<< HEAD
     def _get_suggestions(self, query: str, identified_antipatterns: List[str] = None, schema_info: Optional[List[SchemaInfo]] = None) -> List[str]:
-=======
-    def _get_suggestions(self, query: str, identified_antipatterns: List[str] = None,
-                         objects_metadata: Optional[str] = None) -> List[str]:
->>>>>>> 75aa033d
         """Get optimization suggestions using a focused prompt."""
         schema_context = f"Metadata dictionary as a reference for analysis:\n{schema_info}" if schema_info else ""
 
         if identified_antipatterns is not None:
-            antipatterns_prompt = 'The query contains the following antipatterns:\n' + '\n'.join(
-                identified_antipatterns)
+            antipatterns_prompt = 'The query contains the following antipatterns:\n' + '\n'.join(identified_antipatterns)
         else:
             antipatterns_prompt = ''
 
