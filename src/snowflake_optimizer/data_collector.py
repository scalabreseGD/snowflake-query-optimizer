"""Module for collecting query performance data from Snowflake."""
import json
<<<<<<< HEAD
from typing import Dict, Any, Optional, Literal
import collections
=======
import time
from typing import Dict, Any, Optional, Literal, Callable
>>>>>>> 5a22b84b

import pandas as pd
import streamlit
from snowflake.snowpark import Session, DataFrame
from snowflake.snowpark.functions import expr, lit
from sqlalchemy import create_engine


class SnowflakeDataCollector:
    def __init__(
            self,
            account: str,
            user: str,
            password: str,
            warehouse: str,
            database: Optional[str] = None,
            schema: Optional[str] = None,
    ):
        """Initialize the collector with Snowflake credentials.

        Args:
            account: Snowflake account identifier
            user: Snowflake username
            password: Snowflake password
            warehouse: Snowflake warehouse name
            database: Optional database name
            schema: Optional schema name
        """
        self.__connection_params = {
            "account": account,
            "user": user,
            "password": password,
            "warehouse": warehouse,
            "database": database,
            "schema": schema,
        }
        self._engine = create_engine(
            'snowflake://{user}:{password}@{account}/'.format(
                **self.__connection_params
            )
        )

        self._snowpark_session_generator: Callable[[], Session] = lambda: Session.builder.configs(
            self.__connection_params).create()


class QueryMetricsCollector(SnowflakeDataCollector):
    """Collects query performance metrics from Snowflake."""

    def get_expensive_queries_paginated(self, days: int = 7,
                                        min_execution_time: float = 60.0,
                                        limit: int = 100,
                                        page=0, page_size=20):
        df = self.get_expensive_queries(days, min_execution_time, limit)
        start_idx = page * page_size
        end_idx = start_idx + page_size

        total_pages = (len(df) - 1) // page_size + 1
        return df.iloc[start_idx:end_idx], total_pages

    @streamlit.cache_data(show_spinner="Fetching Query History")
    def get_expensive_queries(
            _self,
            days: int = 7,
            min_execution_time: float = 60.0,
            limit: int = 100,
    ) -> pd.DataFrame:
        """Fetch expensive queries from Snowflake query history.

        Args:
            days: Number of days to look back
            min_execution_time: Minimum execution time in seconds
            limit: Maximum number of queries to return

        Returns:
            DataFrame containing query metrics
        """
        query = f"""WITH RankedQueries AS (
            SELECT 
                QUERY_ID,
                QUERY_TEXT,
                QUERY_HASH,
                USER_NAME,
                DATABASE_NAME,
                SCHEMA_NAME,
                WAREHOUSE_NAME,
                TOTAL_ELAPSED_TIME / 1000 AS EXECUTION_TIME_SECONDS,
                BYTES_SCANNED / 1024 / 1024 AS MB_SCANNED,
                ROWS_PRODUCED,
                COMPILATION_TIME / 1000 AS COMPILATION_TIME_SECONDS,
                EXECUTION_STATUS,
                ERROR_MESSAGE,
                START_TIME,
                END_TIME,
                PARTITIONS_SCANNED,
                PARTITIONS_TOTAL,
                BYTES_SPILLED_TO_LOCAL_STORAGE / 1024 / 1024 AS MB_SPILLED_TO_LOCAL,
                BYTES_SPILLED_TO_REMOTE_STORAGE / 1024 / 1024 AS MB_SPILLED_TO_REMOTE,
                ROW_NUMBER() OVER (PARTITION BY QUERY_HASH ORDER BY START_TIME DESC) AS RN
            FROM SNOWFLAKE.ACCOUNT_USAGE.QUERY_HISTORY
            WHERE 
                TOTAL_ELAPSED_TIME >= {min_execution_time * 1000}
                AND DATABASE_NAME = 'IDS_PROD'
                AND START_TIME >= DATEADD('days', -{days}, CURRENT_TIMESTAMP())
                AND EXECUTION_STATUS = 'SUCCESS'
                AND QUERY_TYPE = 'SELECT'
        )
        SELECT *
        FROM RankedQueries
        WHERE RN = 1
        ORDER BY EXECUTION_TIME_SECONDS DESC
        LIMIT {limit};"""

        with _self._engine.connect() as conn:
            df = pd.read_sql(
                query,
                conn
            )
        return df
    
    @streamlit.cache_data(show_spinner=False)
    def get_impacted_objects(_self, query_id:str) -> Dict[str, Any]:
        """
        Fetch impacted objects metadata by query_id

         Args:
            query_id: The Snowflake query ID

        Returns:
            Dictionary containing the objects metadata
        """
        query = f"""
            select
                boa.value:"objectName"::string as table_name
            from snowflake.account_usage.access_history
            , lateral flatten(base_objects_accessed) boa
            where query_id = '{query_id}'
            and  boa.value:"objectDomain"::string='Table';"""
        with _self.engine.connect() as conn:
            df = pd.read_sql(query, conn)
        return df
    
    @streamlit.cache_data(show_spinner=False)
    def get_impacted_objects_metadata(_self, impacted_objects: pd.DataFrame) -> Dict[str, Any]:
        """
        Fetch impacted objects metadata by query_id

         Args:
            impacted_objects: The Snowflake impacted objects

        Returns:
            Dictionary containing the objects metadata
        """
        metadata = collections.defaultdict(dict)
        for _,row in impacted_objects.iterrows():
            object_name = row.iloc[0]
            table_catalog, table_schema, table_name = object_name.split('.')
            # desc_query = f"""DESC TABLE {object_name}"""
            desc_query = f"""
                SELECT OBJECT_AGG(COLUMN_NAME, DATA_TYPE::VARIANT) as table_schema FROM SNOWFLAKE.ACCOUNT_USAGE.COLUMNS 
                WHERE 
                TABLE_CATALOG = '{table_catalog}' AND
                TABLE_SCHEMA = '{table_schema}' AND
                TABLE_NAME = '{table_name}'
                AND DELETED IS NULL;
                """
            try:
                with _self.engine.connect() as conn:
                    desc_dict = pd.read_sql(desc_query, conn).to_dict(orient="records") 
                    metadata[object_name]["table_schema"] = desc_dict
            except:
                print(f"No metadata for object: {object_name} in SNOWFLAKE.ACCOUNT_USAGE.COLUMNS")
            try:   
                table_catalog, table_schema, table_name = object_name.split('.')
                query = f"""
                    SELECT ROW_COUNT, BYTES, CLUSTERING_KEY, AUTO_CLUSTERING_ON, TABLE_TYPE
                    FROM SNOWFLAKE.ACCOUNT_USAGE.TABLES 
                    WHERE
                    table_name = '{table_name}' AND
                    table_schema = '{table_schema}' AND
                    table_catalog = '{table_catalog}';
                    """
                with _self.engine.connect() as conn:
                    metadata_dict = pd.read_sql(query, conn).to_dict(orient="records")
                    metadata[object_name]["metadata"] = metadata_dict 
            except:
                print(f"No metadata for object: {object_name} in SNOWFLAKE.ACCOUNT_USAGE.TABLES")
        return dict(metadata)

    def get_query_plan(self, query_id: str) -> Dict[str, Any]:
        """Fetch the query execution plan for a specific query.

        Args:
            query_id: The Snowflake query ID

        Returns:
            Dictionary containing the query plan details
        """
        query = "SELECT * FROM TABLE(GET_QUERY_OPERATOR_STATS(:1))"

        with self._engine.connect() as conn:
            df = pd.read_sql(query, conn, params=[query_id])
        return df.to_dict(orient="records")

    # def get_query_operator_stats_by_query_id(self, query_id: str):
    #     query = f"SELECT TO_JSON(*) as OPERATOR_STATS FROM (select ARRAY_AGG(OBJECT_CONSTRUCT(*)) from TABLE(GET_QUERY_OPERATOR_STATS('{query_id}')))"
    #     res = self.snowpark_session_generator().sql(query).collect()
    #     operator_stats = res[0]['OPERATOR_STATS']
    #     return operator_stats
    #
    # def compare_optimized_query_with_original(self, optimized_query, original_query_id):
    #     with SnowflakeTransaction(session=self.snowpark_session, action_on_complete='rollback'):
    #         self.snowpark_session.sql(optimized_query).to_pandas()
    #         res = self.snowpark_session.sql("SELECT LAST_QUERY_ID()").collect()
    #         print()


class SnowflakeQueryExecutor(SnowflakeDataCollector):
    def execute_query_in_transaction(self, query: str = None,
                                     snowpark_job: Callable[[Session], Any] = None,
                                     action_on_complete: Literal["commit", "rollback"] = 'rollback') -> DataFrame:
        with SnowflakeSessionTransaction(session_gen=self._snowpark_session_generator,
                                         action_on_complete=action_on_complete) as session:
            if query:
                return session.sql(query)
            elif snowpark_job:
                return snowpark_job(session)
            else:
                raise ValueError('No query or snowpark_job specified')

    def compare_optimized_query_with_original(self, optimized_query, original_query) -> (
    pd.DataFrame, pd.DataFrame, pd.DataFrame):

        def gather_query_data(query: str, session: Session):
            async_job = session.sql(query).collect(block=False)
            query_id = async_job.query_id
            async_def_job = pd.DataFrame()
            while async_def_job.empty:
                query_df_qh = session.sql(
                    f""" select  
                                        QUERY_ID,
                                        QUERY_TEXT,
                                        TOTAL_ELAPSED_TIME / 1000 AS EXECUTION_TIME_SECONDS,
                                        BYTES_SCANNED / 1024 / 1024 AS MB_SCANNED,
                                        ROWS_PRODUCED,
                                        COMPILATION_TIME / 1000 AS COMPILATION_TIME_SECONDS
                                from table(INFORMATION_SCHEMA.QUERY_HISTORY_BY_SESSION({session.session_id})) 
                                where query_id = '{query_id}' 
                                and END_TIME IS NOT NULL
                                """.lstrip()
                ).to_pandas()
                if query_df_qh.shape[0] > 0:
                    async_def_job = query_df_qh
                else:
                    time.sleep(3)
                return async_def_job

        original_query_df = self.execute_query_in_transaction(
            snowpark_job=lambda session: gather_query_data(original_query, session))
        num_columns = original_query_df.select_dtypes(include=['number']).columns
        original_query_df = original_query_df[num_columns]
        optimized_query_df = self.execute_query_in_transaction(
            snowpark_job=lambda session: gather_query_data(optimized_query, session))
        optimized_query_df = optimized_query_df[num_columns]
        # Select only numerical columns
        # Compute the differences
        diff_values = optimized_query_df[num_columns].iloc[0] - original_query_df[num_columns].iloc[0]
        return original_query_df, optimized_query_df, diff_values.to_frame().transpose()


class SnowflakeSessionTransaction:
    def __init__(
            self,
            session_gen: Callable[[], Session],
            action_on_complete: Literal["commit", "rollback"],
            action_on_error: Literal["commit", "rollback"] = 'rollback',
    ):
        self.session = session_gen()
        self.actioned = False
        self.action_on_complete = action_on_complete
        if action_on_complete not in ["commit", "rollback"]:
            raise ValueError(f"Invalid action_on_complete action {action_on_complete}")
        self.action_on_error = action_on_error
        if action_on_error not in ["commit", "rollback"]:
            raise ValueError(f"Invalid action_on_error action {action_on_error}")

    def __enter__(self):
        self.session.sql("begin transaction").collect()
        return self.session

    def commit(self):
        self.session.sql("commit").collect()
        self.actioned = True

    def rollback(self):
        self.session.sql("rollback").collect()
        self.actioned = True

    def __exit__(self, exc_type, exc_val, exc_tb):
        # if we already actioned, don't do anything
        if not self.actioned:
            # if an error was thrown, rollback
            if exc_type is not None:
                self.session.sql(self.action_on_error).collect()
                self.session.close()
            else:
                self.session.sql(self.action_on_complete).collect()
                self.session.close()<|MERGE_RESOLUTION|>--- conflicted
+++ resolved
@@ -1,13 +1,7 @@
 """Module for collecting query performance data from Snowflake."""
 import json
-<<<<<<< HEAD
 from typing import Dict, Any, Optional, Literal
 import collections
-=======
-import time
-from typing import Dict, Any, Optional, Literal, Callable
->>>>>>> 5a22b84b
-
 import pandas as pd
 import streamlit
 from snowflake.snowpark import Session, DataFrame
